--- conflicted
+++ resolved
@@ -5,11 +5,7 @@
 from tensorflow.keras.optimizers import Adam
 from tensorflow.keras.losses import SparseCategoricalCrossentropy
 from sklearn.metrics import accuracy_score, precision_score, recall_score, f1_score
-<<<<<<< HEAD
-
-=======
 import os
->>>>>>> 046d18cb
 
 # Define the training function
 def train_model(model, train_dataset, val_dataset, loss_fn, optimizer, num_epochs, log_dir):
@@ -46,21 +42,12 @@
 
     # Define early stopping and model checkpoint
     early_stopping = EarlyStopping(monitor='val_loss', patience=10, verbose=1, restore_best_weights=True)
-<<<<<<< HEAD
-    checkpoint = ModelCheckpoint(filepath="best_model_checkpoint.keras", monitor='val_loss', save_best_only=True)
-=======
     checkpoint = ModelCheckpoint(filepath=os.path.join(log_dir, "best_model_checkpoint"), monitor='val_loss', save_best_only=True, save_weights_only=True, save_format='tf')
->>>>>>> 046d18cb
 
     # Initialize lists to track losses
     train_losses = []
     val_losses = []
 
-<<<<<<< HEAD
-    for epoch in range(num_epochs):
-        print(f"Epoch {epoch + 1}/{num_epochs}")
-
-=======
     # Set the model attribute in callbacks and manually trigger on_train_begin
     early_stopping.set_model(model)
     checkpoint.set_model(model)
@@ -74,7 +61,6 @@
         early_stopping.on_epoch_begin(epoch)
         checkpoint.on_epoch_begin(epoch)
 
->>>>>>> 046d18cb
         # Training phase
         epoch_train_loss = train_one_epoch(model, train_dataset, loss_fn, optimizer)
         train_losses.append(epoch_train_loss)
@@ -93,11 +79,7 @@
 
         print(f"Train Loss: {epoch_train_loss:.4f} | Validation Loss: {epoch_val_loss:.4f}")
 
-<<<<<<< HEAD
-        # Early stopping and checkpointing
-=======
         # Manually trigger on_epoch_end
->>>>>>> 046d18cb
         early_stopping.on_epoch_end(epoch, logs={'val_loss': epoch_val_loss})
         checkpoint.on_epoch_end(epoch, logs={'val_loss': epoch_val_loss})
 
@@ -105,15 +87,11 @@
             print("Early stopping triggered")
             break
 
-<<<<<<< HEAD
-    model.save_weights("best_model.keras")
-=======
     model.save_weights(os.path.join(log_dir, "best_model_weights.tf"))
 
     # Manually trigger on_train_end
     early_stopping.on_train_end()
     checkpoint.on_train_end()
->>>>>>> 046d18cb
 
     return model, train_losses, val_losses
 
@@ -190,8 +168,4 @@
         epoch_val_loss += loss.numpy() * features.shape[0]
 
     epoch_val_loss /= len(val_dataset)
-<<<<<<< HEAD
-    return epoch_val_loss
-=======
-    return epoch_val_loss
->>>>>>> 046d18cb
+    return epoch_val_loss