# Import necessary libraries
<<<<<<< HEAD
import tensorflow as tf
from tensorflow.keras.layers import Conv2D, BatchNormalization, Activation, Flatten, Dense, Dropout, ZeroPadding2D
=======
from tensorflow.keras import Model as KerasModel
from tensorflow.keras import layers
>>>>>>> f14b5c9f
from tensorflow.keras.regularizers import l2


class Baseline(KerasModel):
    def __init__(self, input_shape):
        super(Baseline, self).__init__()
        self.input_shape = input_shape

        # First bottleneck unit
        self.bn1 = layers.BatchNormalization()
        self.activation1 = layers.Activation('selu')
        self.conv1 = layers.Conv2D(32, kernel_size=(5, 5), padding='same', kernel_regularizer=l2(0.02))

        self.bn2 = layers.BatchNormalization()
        self.activation2 = layers.Activation('selu')
        self.conv2 = layers.Conv2D(128, kernel_size=(3, 3), padding='same', kernel_regularizer=l2(0.02))

        # Corner detection
        self.bn3 = layers.BatchNormalization()
        self.padding = layers.ZeroPadding2D(padding=(0, 3))
        self.conv3 = layers.Conv2D(32, kernel_size=(21, 7), padding='valid', activation='tanh')
        self.conv4 = layers.Conv2D(128, kernel_size=(1, 3), padding='same', activation='tanh')

        # Fully-connected predictor
        self.flat = layers.Flatten()
        self.classify = layers.Dense(512, activation='sigmoid')
        self.dropout = layers.Dropout(0.1)
        self.result = layers.Dense(input_shape[1], activation='sigmoid')

    def call(self, inputs, training=False):
        # First bottleneck unit
        x = self.bn1(inputs, training=training)
        x = self.activation1(x)
        x = self.conv1(x)

        x = self.bn2(x, training=training)
        x = self.activation2(x)
        x = self.conv2(x)

        merged = layers.add([inputs, x])

        # Corner detection
        x = self.bn3(merged, training=training)
        x = self.padding(x)
        x = self.conv3(x)
        x = self.conv4(x)

        # Fully-connected predictor
        x = self.flat(x)
        x = self.classify(x)
        x = self.dropout(x, training=training)
        x = self.result(x)

        return x

    def build(self, input_shape):
        super(Baseline, self).build(input_shape)
        self.call(layers.Input(shape=input_shape[1:]))

    def model(self):
        x = layers.Input(shape=self.input_shape)
        return KerasModel(inputs=[x], outputs=self.call(x))<|MERGE_RESOLUTION|>--- conflicted
+++ resolved
@@ -1,11 +1,6 @@
 # Import necessary libraries
-<<<<<<< HEAD
-import tensorflow as tf
-from tensorflow.keras.layers import Conv2D, BatchNormalization, Activation, Flatten, Dense, Dropout, ZeroPadding2D
-=======
 from tensorflow.keras import Model as KerasModel
 from tensorflow.keras import layers
->>>>>>> f14b5c9f
 from tensorflow.keras.regularizers import l2
 
 
