--- conflicted
+++ resolved
@@ -45,22 +45,6 @@
             block = sparse_matrices[k, start:end, start:end]
 
             try:
-<<<<<<< HEAD
-                prec[k, start:end, start:end] = scipy.linalg.inv(block)  # Invert each block
-            except np.linalg.LinAlgError:  # pseudo-inverse
-                print(f"Matrix is singular, using pseudo-inverse for block {k} at indices {start}:{end}")
-                prec[k, start:end, start:end] = scipy.linalg.pinv(block)
-
-        # Normalise nonzero elements to range (-1, 0)
-        val_min, val_max = prec[k].min(), prec[k].max()
-        prec[k] = -1 + (prec[k] - val_min) / (val_max - val_min)
-        prec[k][np.diag_indices(m)] = 1.0
-
-    return prec
-
-
-def prepare_matrix(A: np.ndarray, method: str = 'flip') -> np.ndarray:
-=======
                 precon[k, start:end, start:end] = inv(block)  # Invert each block
             except LinAlgError as e:
                 if e.args[0] == "singular matrix":
@@ -89,7 +73,6 @@
         'flip_norm' first applies the minmax-norm and then a factor of -1
         'shift_norm' first applies the minmax-norm and then an offset of -1
     :return: A ``np.ndarray`` of shape (``n``, ``m``, ``m``) with modified values.
->>>>>>> f14b5c9f
     """
     number_of_matrices: int
     if not (2 <= len(input_matrix.shape) <= 3):
@@ -114,18 +97,6 @@
 
     return result_matrix
 
-<<<<<<< HEAD
-    elif method == 'flip':
-        # flip values from [0, 1] to [-1, 0]
-        A_prep *= -1.0
-
-    elif method == 'shift':
-        # shift values from [0, 1] to [-1, 0]
-        A_prep += -1.0
-    else:
-        raise ValueError("Method must be either 'flip', 'shift', or 'minmax'")
-=======
->>>>>>> f14b5c9f
 
 def solve_with_gmres_monitored(
         matrix: np.ndarray,
@@ -145,30 +116,6 @@
     :param relative_tolerance: The relative tolerance for convergence. Default is 1e-3.
     :return: a tuple of the solution vector and some metadata generated during the inversion steps.
 
-<<<<<<< HEAD
-def solve_with_gmres_monitored(A: np.ndarray, b: np.ndarray, M: np.ndarray = None, rtol: float = 1e-3) -> tuple[
-    np.ndarray, np.ndarray, np.ndarray, list]:
-    """
-        Solve a system of linear equations using GMRES with optional preconditioning and monitoring.
-
-        This function solves Ax = b for multiple right-hand sides using the Generalized Minimal Residual method (GMRES).
-        It supports optional preconditioning and monitors the convergence process.
-
-        Parameters:
-        A (np.ndarray): Coefficient matrix. Shape: (n, m, m)
-        b (np.ndarray): Right-hand side vector. Shape: (n, m)
-        M (np.ndarray, optional): Preconditioner matrix. Shape: (n, m, m). Default is None.
-        rtol (float, optional): Relative tolerance for convergence. Default is 1e-3.
-
-        Returns:
-        tuple:
-            - x_solutions (np.ndarray): Solution vectors. Shape: (n, m)
-            - info_array (np.ndarray): Information about the success of the solver for each system. Shape: (n,)
-            - iteration_counts (np.ndarray): Number of iterations for each system. Shape: (n,)
-            - all_residuals (list): List of residual norms for each system.
-
-        Note:
-=======
     The returned tuple consists of the following elements:
         - ``x_solutions``: ``np.ndarray`` of shape (``n``, ``m``) representing the solution vectors ``x``.
         - ``info_array``: ``np.ndarray`` of shape (``n``) holding success information of the solver for each system.
@@ -176,7 +123,6 @@
         - ``all_residuals``: ``list`` of residual norms for each system.
 
     Note:
->>>>>>> f14b5c9f
         - The function solves n separate linear systems, one for each slice of A and b.
         - If a preconditioner is provided, it is applied as a `left` preconditioner.
         - The function monitors and returns the `residual norms` at each iteration.
@@ -217,20 +163,13 @@
         all_residuals.append(residuals)
 
     # Print summary statistics
-<<<<<<< HEAD
-    # print(f"{'With preconditioner:' if M is not None else 'Without preconditioner:'}")
+    print("")
+    print(f"{'With preconditioner:' if preconditioner is not None else 'Without preconditioner:'}")
+    print("-" * 80)
     print(f"  Converged: {np.sum(info_array == 0)} out of {len(info_array)}")
     print(f"  Average iterations: {np.mean(iteration_counts):.2f}")
-    # print(f"  iterations: {iteration_counts}")
-=======
-    print("")
-    print(f"{'With preconditioner:' if preconditioner is not None else 'Without preconditioner:'}")
-    print("-" * 80)
-    print(f"  Converged: {np.sum(info_array == 0)} out of {len(info_array)}")
-    print(f"  Average iterations: {np.mean(iteration_counts):.2f}")
     print("-" * 80)
     print(f"  iterations: {iteration_counts}")
->>>>>>> f14b5c9f
 
     return x_solutions, info_array, iteration_counts, all_residuals
 
